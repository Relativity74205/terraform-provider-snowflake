package resources

import (
	"bytes"
	"database/sql"
	"encoding/csv"
	"errors"
	"fmt"
	"log"
	"strings"

	"github.com/Snowflake-Labs/terraform-provider-snowflake/pkg/snowflake"
	"github.com/hashicorp/terraform-plugin-sdk/v2/helper/schema"
)

const (
	streamIDDelimiter         = '|'
	streamOnObjectIDDelimiter = '.'
)

var streamSchema = map[string]*schema.Schema{
	"name": {
		Type:        schema.TypeString,
		Required:    true,
		ForceNew:    true,
		Description: "Specifies the identifier for the stream; must be unique for the database and schema in which the stream is created.",
	},
	"schema": {
		Type:        schema.TypeString,
		Required:    true,
		ForceNew:    true,
		Description: "The schema in which to create the stream.",
	},
	"database": {
		Type:        schema.TypeString,
		Required:    true,
		ForceNew:    true,
		Description: "The database in which to create the stream.",
	},
	"comment": {
		Type:        schema.TypeString,
		Optional:    true,
		Description: "Specifies a comment for the stream.",
	},
	"on_table": {
		Type:         schema.TypeString,
		Optional:     true,
		ForceNew:     true,
		Description:  "Name of the table the stream will monitor.",
		ExactlyOneOf: []string{"on_table", "on_view", "on_stage"},
	},
	"on_view": {
		Type:         schema.TypeString,
		Optional:     true,
		ForceNew:     true,
		Description:  "Name of the view the stream will monitor.",
		ExactlyOneOf: []string{"on_table", "on_view", "on_stage"},
	},
	"on_stage": {
		Type:         schema.TypeString,
		Optional:     true,
		ForceNew:     true,
		Description:  "Name of the stage the stream will monitor.",
		ExactlyOneOf: []string{"on_table", "on_view", "on_stage"},
		DiffSuppressFunc: func(k, old, new string, d *schema.ResourceData) bool {
			// Suppress diff if the stage name is the same, even if database and schema are not specified
			return strings.Trim(strings.Split(old, ".")[len(strings.Split(old, "."))-1], "\"") == strings.Trim(strings.Split(new, ".")[len(strings.Split(new, "."))-1], "\"")
		},
	},
	"append_only": {
		Type:        schema.TypeBool,
		Optional:    true,
		ForceNew:    true,
		Default:     false,
		Description: "Type of the stream that will be created.",
	},
	"insert_only": {
		Type:        schema.TypeBool,
		Optional:    true,
		ForceNew:    true,
		Default:     false,
		Description: "Create an insert only stream type.",
	},
	"show_initial_rows": {
		Type:        schema.TypeBool,
		Optional:    true,
		ForceNew:    true,
		Default:     false,
		Description: "Specifies whether to return all existing rows in the source table as row inserts the first time the stream is consumed.",
	},
	"owner": {
		Type:        schema.TypeString,
		Computed:    true,
		Description: "Name of the role that owns the stream.",
	},
}

func Stream() *schema.Resource {
	return &schema.Resource{
		Create: CreateStream,
		Read:   ReadStream,
		Update: UpdateStream,
		Delete: DeleteStream,

		Schema: streamSchema,
		Importer: &schema.ResourceImporter{
			StateContext: schema.ImportStatePassthroughContext,
		},
	}
}

type streamID struct {
	DatabaseName string
	SchemaName   string
	StreamName   string
}

type streamOnObjectID struct {
	DatabaseName string
	SchemaName   string
	Name         string
}

// String() takes in a streamID object and returns a pipe-delimited string:
// DatabaseName|SchemaName|StreamName.
func (si *streamID) String() (string, error) {
	var buf bytes.Buffer
	csvWriter := csv.NewWriter(&buf)
	csvWriter.Comma = streamIDDelimiter
	dataIdentifiers := [][]string{{si.DatabaseName, si.SchemaName, si.StreamName}}
	if err := csvWriter.WriteAll(dataIdentifiers); err != nil {
		return "", err
	}
	strStreamID := strings.TrimSpace(buf.String())
	return strStreamID, nil
}

// streamIDFromString() takes in a pipe-delimited string: DatabaseName|SchemaName|StreamName
// and returns a streamID object.
func streamIDFromString(stringID string) (*streamID, error) {
	reader := csv.NewReader(strings.NewReader(stringID))
	reader.Comma = streamIDDelimiter
	lines, err := reader.ReadAll()
	if err != nil {
		return nil, fmt.Errorf("not CSV compatible")
	}

	if len(lines) != 1 {
		return nil, fmt.Errorf("1 line at a time")
	}
	if len(lines[0]) != 3 {
		return nil, fmt.Errorf("3 fields allowed")
	}

	streamResult := &streamID{
		DatabaseName: lines[0][0],
		SchemaName:   lines[0][1],
		StreamName:   lines[0][2],
	}
	return streamResult, nil
}

// streamOnObjectIDFromString() takes in a dot-delimited string: DatabaseName.SchemaName.TableName
// and returns a streamOnObjectID object.
func streamOnObjectIDFromString(stringID string) (*streamOnObjectID, error) {
	reader := csv.NewReader(strings.NewReader(stringID))
	reader.Comma = streamOnObjectIDDelimiter
	lines, err := reader.ReadAll()
	if err != nil {
		return nil, fmt.Errorf("not CSV compatible")
	}

	if len(lines) != 1 {
		return nil, fmt.Errorf("1 line at a time")
	}
	if len(lines[0]) != 3 {
		// return nil, fmt.Errorf("on table format: database_name.schema_name.target_table_name")
		return nil, fmt.Errorf("invalid format for on_table: %v , expected: <database_name.schema_name.target_table_name>", strings.Join(lines[0], "."))
	}

	streamOnTableResult := &streamOnObjectID{
		DatabaseName: lines[0][0],
		SchemaName:   lines[0][1],
		Name:         lines[0][2],
	}
	return streamOnTableResult, nil
}

// CreateStream implements schema.CreateFunc.
func CreateStream(d *schema.ResourceData, meta interface{}) error {
	db := meta.(*sql.DB)
	database := d.Get("database").(string)
	schema := d.Get("schema").(string)
	name := d.Get("name").(string)
	appendOnly := d.Get("append_only").(bool)
	insertOnly := d.Get("insert_only").(bool)
	showInitialRows := d.Get("show_initial_rows").(bool)

	builder := snowflake.Stream(name, database, schema)

	onTable, onTableSet := d.GetOk("on_table")
	onView, onViewSet := d.GetOk("on_view")
	// TODO removed for the time being as new code was buggy
	//onStage, onStageSet := d.GetOk("on_stage")

	switch {
	case onTableSet:
		id, err := streamOnObjectIDFromString(onTable.(string))
		if err != nil {
			return err
		}

		tq := snowflake.NewTableBuilder(id.Name, id.DatabaseName, id.SchemaName).Show()
		tableRow := snowflake.QueryRow(db, tq)

		t, err := snowflake.ScanTable(tableRow)
		if err != nil {
			return err
		}

		builder.WithExternalTable(t.IsExternal.String == "Y")
		builder.WithOnTable(t.DatabaseName.String, t.SchemaName.String, t.TableName.String)
	case onViewSet:
		id, err := streamOnObjectIDFromString(onView.(string))
		if err != nil {
			return err
		}

		tq := snowflake.NewViewBuilder(id.Name).WithDB(id.DatabaseName).WithSchema(id.SchemaName).Show()
		viewRow := snowflake.QueryRow(db, tq)

		t, err := snowflake.ScanView(viewRow)
		if err != nil {
			return err
		}

		builder.WithOnView(t.DatabaseName.String, t.SchemaName.String, t.Name.String)
<<<<<<< HEAD
		// TODO removed for the time being as new code was buggy
		//} else if onStageSet {
		//	id, err := streamOnObjectIDFromString(onStage.(string))
		//	if err != nil {
		//		return err
		//	}
		//
		//	sq := snowflake.Stage(id.Name, id.DatabaseName, id.SchemaName).Describe()
		//	d, err := snowflake.DescStage(db, sq)
		//	if err != nil {
		//		return err
		//	}
		//	if !strings.Contains(d.Directory, "ENABLE = true") {
		//		return fmt.Errorf("directory must be enabled on stage")
		//	}
		//
		//	builder.WithOnStage(id.DatabaseName, id.SchemaName, id.Name)
=======
	case onStageSet:
		id, err := streamOnObjectIDFromString(onStage.(string))
		if err != nil {
			return err
		}
		stageBuilder := snowflake.NewStageBuilder(id.Name, id.DatabaseName, id.SchemaName)
		sq := stageBuilder.Describe()
		d, err := snowflake.DescStage(db, sq)
		if err != nil {
			return err
		}
		if !strings.Contains(d.Directory, "ENABLE = true") {
			return fmt.Errorf("directory must be enabled on stage")
		}

		builder.WithOnStage(id.DatabaseName, id.SchemaName, id.Name)
>>>>>>> a15ddb51
	}

	builder.WithAppendOnly(appendOnly)
	builder.WithInsertOnly(insertOnly)
	builder.WithShowInitialRows(showInitialRows)

	// Set optionals
	if v, ok := d.GetOk("comment"); ok {
		builder.WithComment(v.(string))
	}

	stmt := builder.Create()
	if err := snowflake.Exec(db, stmt); err != nil {
		return fmt.Errorf("error creating stream %v", name)
	}

	streamID := &streamID{
		DatabaseName: database,
		SchemaName:   schema,
		StreamName:   name,
	}
	dataIDInput, err := streamID.String()
	if err != nil {
		return err
	}
	d.SetId(dataIDInput)

	return ReadStream(d, meta)
}

// ReadStream implements schema.ReadFunc.
func ReadStream(d *schema.ResourceData, meta interface{}) error {
	db := meta.(*sql.DB)
	streamID, err := streamIDFromString(d.Id())
	if err != nil {
		return err
	}

	dbName := streamID.DatabaseName
	schema := streamID.SchemaName
	name := streamID.StreamName

	stmt := snowflake.Stream(name, dbName, schema).Show()
	row := snowflake.QueryRow(db, stmt)
	stream, err := snowflake.ScanStream(row)
	if errors.Is(err, sql.ErrNoRows) {
		// If not found, mark resource to be removed from state file during apply or refresh
		log.Printf("[DEBUG] stream (%s) not found", d.Id())
		d.SetId("")
		return nil
	}
	if err != nil {
		return err
	}

	if err := d.Set("name", stream.StreamName.String); err != nil {
		return err
	}

	if err := d.Set("database", stream.DatabaseName.String); err != nil {
		return err
	}

	if err := d.Set("schema", stream.SchemaName.String); err != nil {
		return err
	}

	if stream.SourceType.String == "Stage" {
		if err := d.Set("on_stage", stream.TableName.String); err != nil {
			return err
		}
	} else {
		if err := d.Set("on_table", stream.TableName.String); err != nil {
			return err
		}
	}

	if err := d.Set("on_view", stream.ViewName.String); err != nil {
		return err
	}

	if err := d.Set("append_only", stream.Mode.String == "APPEND_ONLY"); err != nil {
		return err
	}

	if err := d.Set("insert_only", stream.Mode.String == "INSERT_ONLY"); err != nil {
		return err
	}

	if err := d.Set("show_initial_rows", stream.ShowInitialRows); err != nil {
		return err
	}

	if err := d.Set("comment", stream.Comment.String); err != nil {
		return err
	}

	if err := d.Set("owner", stream.Owner.String); err != nil {
		return err
	}

	return nil
}

// DeleteStream implements schema.DeleteFunc.
func DeleteStream(d *schema.ResourceData, meta interface{}) error {
	db := meta.(*sql.DB)
	streamID, err := streamIDFromString(d.Id())
	if err != nil {
		return err
	}

	dbName := streamID.DatabaseName
	schema := streamID.SchemaName
	streamName := streamID.StreamName

	q := snowflake.Stream(streamName, dbName, schema).Drop()

	if err := snowflake.Exec(db, q); err != nil {
		return fmt.Errorf("error deleting stream %v err = %w", d.Id(), err)
	}

	d.SetId("")

	return nil
}

// UpdateStream implements schema.UpdateFunc.
func UpdateStream(d *schema.ResourceData, meta interface{}) error {
	streamID, err := streamIDFromString(d.Id())
	if err != nil {
		return err
	}

	dbName := streamID.DatabaseName
	schema := streamID.SchemaName
	streamName := streamID.StreamName

	builder := snowflake.Stream(streamName, dbName, schema)

	db := meta.(*sql.DB)
	if d.HasChange("comment") {
		comment := d.Get("comment")
		q := builder.ChangeComment(comment.(string))
		if err := snowflake.Exec(db, q); err != nil {
			return fmt.Errorf("error updating stream comment on %v", d.Id())
		}
	}

	return ReadStream(d, meta)
}<|MERGE_RESOLUTION|>--- conflicted
+++ resolved
@@ -235,25 +235,6 @@
 		}
 
 		builder.WithOnView(t.DatabaseName.String, t.SchemaName.String, t.Name.String)
-<<<<<<< HEAD
-		// TODO removed for the time being as new code was buggy
-		//} else if onStageSet {
-		//	id, err := streamOnObjectIDFromString(onStage.(string))
-		//	if err != nil {
-		//		return err
-		//	}
-		//
-		//	sq := snowflake.Stage(id.Name, id.DatabaseName, id.SchemaName).Describe()
-		//	d, err := snowflake.DescStage(db, sq)
-		//	if err != nil {
-		//		return err
-		//	}
-		//	if !strings.Contains(d.Directory, "ENABLE = true") {
-		//		return fmt.Errorf("directory must be enabled on stage")
-		//	}
-		//
-		//	builder.WithOnStage(id.DatabaseName, id.SchemaName, id.Name)
-=======
 	case onStageSet:
 		id, err := streamOnObjectIDFromString(onStage.(string))
 		if err != nil {
@@ -270,7 +251,6 @@
 		}
 
 		builder.WithOnStage(id.DatabaseName, id.SchemaName, id.Name)
->>>>>>> a15ddb51
 	}
 
 	builder.WithAppendOnly(appendOnly)
